--- conflicted
+++ resolved
@@ -23,7 +23,6 @@
 ## 🔍 Scanning Behavior
 
 **Complete Coverage:**
-<<<<<<< HEAD
 
 - ✅ **Direct dependencies** - packages in your package.json
 - ✅ **Transitive dependencies** - ALL nested dependencies via lockfiles
@@ -49,32 +48,6 @@
 
 For Shai-Hulud protection, scanning main lockfiles gives you complete coverage of all packages that will actually be installed.
 
-=======
-- ✅ **Direct dependencies** - packages in your package.json
-- ✅ **Transitive dependencies** - ALL nested dependencies via lockfiles
-- ✅ **All lockfiles** - package-lock.json, yarn.lock, pnpm-lock.yaml, bun.lock
-- ✅ **Nested projects** - monorepos, workspaces, subdirectories
-
-**Default Exclusions:**
-- `**/node_modules/**` - installed packages (see below)
-- `**/.pnpm-store/**` - pnpm package store
-- `**/dist/**` - build outputs
-- `**/build/**` - build directories
-- `**/tmp/**` - temporary files
-- `**/.turbo/**` - Turborepo cache
-
-**Why exclude node_modules?**
-Lockfiles (package-lock.json, yarn.lock, etc.) already contain **ALL** transitive dependency information. Scanning node_modules would:
-- 🔴 **Duplicate work** - same packages scanned multiple times
-- 🐌 **Performance hit** - 10x+ slower on large projects
-- ⚠️ **False positives** - dev dependencies of dependencies
-- 🎯 **No additional security** - main lockfile has all transitive deps
-
-For Shai-Hulud protection, scanning main lockfiles gives you complete coverage of all packages that will actually be installed.
-
-## 🚀 Production Deployment
-
->>>>>>> 06423e78
 ### Using the GitHub Action
 
 Add the scanner to your CI/CD pipeline:
@@ -90,7 +63,6 @@
 ```
 
 ### Standalone Binary Usage
-<<<<<<< HEAD
 
 1. **Download from Releases**:
    - Go to [Releases](https://github.com/jpmckearin/shai-hulud-scanner/releases)
@@ -117,41 +89,6 @@
    ```bash
    ./scanner --list-path exploited_packages.txt --root-dir .
    ```
-=======
-
-1. **Download from Releases**:
-   - Go to [Releases](https://github.com/jpmckearin/shai-hulud-scanner/releases)
-   - Download the appropriate binary for your platform
-   - Make executable: `chmod +x scanner-linux-amd64`
-
-2. **Build from Source**:
-   ```bash
-   # Clone repository
-   git clone https://github.com/jpmckearin/shai-hulud-scanner.git
-   cd shai-hulud-scanner
-
-   # Build for your platform
-   go build -o scanner scanner.go
-
-   # Or use the build script for all platforms
-   chmod +x build.sh
-   ./build.sh
-   ```
-
-3. **Run the Scanner**:
-   ```bash
-   ./scanner --list-path exploited_packages.txt --root-dir .
-   ```
-
-### Enterprise Integration
-
-For enterprise environments:
-
-- **Private Registries**: Use custom `exploited-packages.txt` files
-- **CI/CD Integration**: Integrate into existing pipelines
-- **Automated Updates**: Set up automated dependency scanning
-- **Custom Rules**: Extend scanner for organization-specific requirements
->>>>>>> 06423e78
 
 ## 🔧 Development
 
@@ -169,7 +106,6 @@
 
 ```bash
 go test ./...
-<<<<<<< HEAD
 ```
 
 ### Cross-Platform Builds
@@ -177,45 +113,4 @@
 ```bash
 chmod +x build.sh
 ./build.sh
-```
-=======
-```
-
-### Cross-Platform Builds
-
-```bash
-chmod +x build.sh
-./build.sh
-```
-
-## 🎯 Why Go?
-
-| Aspect | PowerShell Issues | Go Solution |
-|--------|------------------|-------------|
-| **Parameter Binding** | Complex splatting, array conflicts | Simple `flag` package |
-| **Cross-Platform** | PowerShell Core required | Native binaries |
-| **Dependencies** | Runtime required | Self-contained |
-| **Performance** | .NET overhead | Native speed |
-| **Maintainability** | Complex parameter handling | Clean, typed code |
-| **Distribution** | Script files | Single executable |
-
-## 📊 Performance Comparison
-
-| Operation | PowerShell | Go |
-|-----------|------------|----|
-| Startup Time | ~200-500ms | ~10-50ms |
-| Memory Usage | ~50-100MB | ~5-15MB |
-| File I/O | .NET overhead | Native system calls |
-| String Processing | Complex escaping | Native operations |
-
-## 🔄 Migration Path
-
-If you want to migrate from PowerShell:
-
-1. **Keep the same command-line interface** - users don't need to change
-2. **Maintain JSON output format** - CI/CD pipelines unchanged
-3. **Preserve all functionality** - same features, better reliability
-4. **Gradual rollout** - distribute Go binaries alongside PowerShell scripts
-
-The Go implementation provides the same functionality with dramatically improved reliability and performance!
->>>>>>> 06423e78
+```